/*
 * Created on Wed Nov 15 2023
 *
 * This file is a part of Skytable
 * Skytable (formerly known as TerrabaseDB or Skybase) is a free and open-source
 * NoSQL database written by Sayan Nandan ("the Author") with the
 * vision to provide flexibility in data modelling without compromising
 * on performance, queryability or scalability.
 *
 * Copyright (c) 2023, Sayan Nandan <ohsayan@outlook.com>
 *
 * This program is free software: you can redistribute it and/or modify
 * it under the terms of the GNU Affero General Public License as published by
 * the Free Software Foundation, either version 3 of the License, or
 * (at your option) any later version.
 *
 * This program is distributed in the hope that it will be useful,
 * but WITHOUT ANY WARRANTY; without even the implied warranty of
 * MERCHANTABILITY or FITNESS FOR A PARTICULAR PURPOSE. See the
 * GNU Affero General Public License for more details.
 *
 * You should have received a copy of the GNU Affero General Public License
 * along with this program. If not, see <https://www.gnu.org/licenses/>.
 *
*/

macro_rules! fatal {
    ($($arg:tt)*) => {{
        eprintln!($($arg)*);
        std::process::exit(0x01);
    }}
}

<<<<<<< HEAD
#[macro_use]
mod macros;
mod argparse;
mod cli;
mod runner;
mod tokenizer;

// tests
#[cfg(test)]
mod tests;
=======
mod args;
mod error;
mod query;
mod repl;
mod resp;
>>>>>>> 3c57e445

use args::Task;

fn main() {
    match run() {
        Ok(()) => {}
        Err(e) => fatal!("cli error: {e}"),
    }
}

fn run() -> error::CliResult<()> {
    match args::parse()? {
        Task::HelpMessage(msg) => println!("{msg}"),
        Task::OpenShell(cfg) => repl::start(cfg)?,
    }
    Ok(())
}<|MERGE_RESOLUTION|>--- conflicted
+++ resolved
@@ -31,24 +31,11 @@
     }}
 }
 
-<<<<<<< HEAD
-#[macro_use]
-mod macros;
-mod argparse;
-mod cli;
-mod runner;
-mod tokenizer;
-
-// tests
-#[cfg(test)]
-mod tests;
-=======
 mod args;
 mod error;
 mod query;
 mod repl;
 mod resp;
->>>>>>> 3c57e445
 
 use args::Task;
 
